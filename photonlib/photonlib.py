import h5py
import torch
import numpy as np
from scipy.ndimage import sobel
from .meta import VoxelMeta

class PhotonLib:
    def __init__(self, meta: VoxelMeta, vis:torch.Tensor, eff:float = 1.):
        '''
        Constructor

        Parameters
        ----------
        meta : VoxelMeta
            Defines the volume and its voxelization scheme for a photon library
        vis  : torch.Tensor
            Visibility map as 1D array indexed by the voxel IDs
        eff  : float
            Overall scaling factor for the visibility. Does not do anything if 1.0
        '''
        self._meta = meta
<<<<<<< HEAD
        self._eff = eff
        self._vis = vis
=======
        self._eff = torch.as_tensor(eff)
        self._vis = torch.as_tensor(vis)
        self.grad_cache = None
>>>>>>> 60016b54
    
    @classmethod
    def load(cls, cfg_or_fname:str):
        '''
        Constructor method that can take either a config dictionary or the data file path

        Parameters
        ----------
        cfg_or_fname : str
            If string type, it is interpreted as a path to a photon library data file.
            If dictionary type, it is interpreted as a configuration.
        '''

        if isinstance(cfg_or_fname,dict):
            filepath=cfg_or_fname['photonlib']['filepath']
        elif isinstance(cfg_or_fname,str):
            filepath=cfg_or_fname
        else:
            raise ValueError(f'The argument of load function must be str or dict (received {cfg_or_fname} {type(cfg_or_fname)})')

        meta = VoxelMeta.load(filepath)
        
        print(f'[PhotonLib] loading {filepath}')
        with h5py.File(filepath, 'r') as f:
            vis = torch.as_tensor(f['vis'][:])
            eff = torch.as_tensor(f.get('eff', default=1.))
        print('[PhotonLib] file loaded')

        #pmt_pos = None
        #if pmt_loc is not None:
        #    pmt_pos = PhotonLib.load_pmt_loc(pmt_loc)

        plib = cls(meta, vis, eff)

        return plib  

    @property
    def meta(self):
        return self._meta

    @property
    def device(self):
        return self._vis.device

    def to(self, device=None):
        '''
        Perform device conversion on the PhotonLib.

        Arguments
        ---------
        device: :class:`torch.memory_format`, optinal
            The desired memory format of the returned PhotonLib. Default: `None`.

        Returns
        -------
        plib: PhotonLib`
            If `device=None` or ``self`` already on same device, returns
            ``self``. Otherwise, return a new instance of PhotonLib on the
            desired device.
        '''

        if device is None or self.device == torch.device(device):
            return self

        return PhotonLib(self.meta, self.vis.to(device), self.eff.to(device))

    def visibility(self, x):
        '''
        A function meant for analysis/inference (not for training) that returns
        the visibilities for all PMTs given the position(s) in x. Note x is not 
        a normalized coordinate.

        Parameters
        ----------
        x : torch.Tensor
            A (or an array of) 3D point in the absolute coordinate
        
        Returns
        -------
        torch.Tensor
            An instance holding the visibilities in linear scale for the position(s) x.
        '''

        return self.vis[self.meta.coord_to_voxel(x)]


    #@staticmethod
    #def load_pmt_loc(fpath):
    #    df = pd.read_csv(fpath)
    #    pmt_pos = df[['x', 'y', 'z']].to_numpy()
    #    return pmt_pos

    @property
    def eff(self):
        return self._eff

    @property
    def vis(self):
        return self._vis

    def view(self, arr):
        shape = list(self.meta.shape.numpy()[::-1]) + [-1]
        return torch.swapaxes(arr.reshape(shape), 0, 2)

    @property
    def vis_view(self):
        return self.view(self.vis)

    def __repr__(self):
        return f'{self.__class__} ({self.device})'
    
    def __len__(self):
        return len(self.vis)
    
    @property
    def n_pmts(self):
        return self.vis.shape[1]
     
    def __getitem__(self, vox_id):    
        return self.vis[vox_id]

    def __call__(self, coords):
        return self.visibility(coords) * self.eff

    @staticmethod
    def save(outpath, vis, meta, eff=None):

        if isinstance(vis, torch.Tensor):
            vis = vis.cpu().detach().numpy()
        else:
            vis = np.asarray(vis)

        if vis.ndim == 4:
            vis = np.swapaxes(vis, 0, 2).reshape(len(meta), -1)

        # TODO check dim(vis) and dim(meta)

        print('[PhotonLib] saving to', outpath)
        with h5py.File(outpath, 'w') as f:
            f.create_dataset('numvox', data=meta.shape.cpu().detach().numpy())
            f.create_dataset('min', data=meta.ranges[:,0].cpu().detach().numpy())
            f.create_dataset('max', data=meta.ranges[:,1].cpu().detach().numpy())
            f.create_dataset('vis', data=vis, compression='gzip')

            if eff is not None:
                f.create_dataset('eff', data=eff)

        print('[PhotonLib] file saved')
<|MERGE_RESOLUTION|>--- conflicted
+++ resolved
@@ -19,14 +19,9 @@
             Overall scaling factor for the visibility. Does not do anything if 1.0
         '''
         self._meta = meta
-<<<<<<< HEAD
-        self._eff = eff
-        self._vis = vis
-=======
         self._eff = torch.as_tensor(eff)
         self._vis = torch.as_tensor(vis)
         self.grad_cache = None
->>>>>>> 60016b54
     
     @classmethod
     def load(cls, cfg_or_fname:str):
